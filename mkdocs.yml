docs_dir: docs/book
site_dir: docs/html
nav:
    - Home: index.md
    - Introduction: intro.md
    - Reference:
      - 'Block Ciphers': block-cipher.md
      - 'Encrypting Files': files.md
      - 'Hybrid Cryptosystem': hybrid.md
      - 'Key Derivation': key-derivation.md
      - Password: password.md
      - 'Public Key Cryptography': public-key.md
site_name: laminas-crypt
site_description: 'Strong cryptography tools and password hashing.'
<<<<<<< HEAD
repo_url: 'https://github.com/laminas/laminas-crypt'
=======
repo_url: 'https://github.com/laminas/laminas-crypt'
extra:
    project: Components
    project_url: 'https://docs.laminas.dev'
>>>>>>> 23b9c5fb
<|MERGE_RESOLUTION|>--- conflicted
+++ resolved
@@ -12,11 +12,7 @@
       - 'Public Key Cryptography': public-key.md
 site_name: laminas-crypt
 site_description: 'Strong cryptography tools and password hashing.'
-<<<<<<< HEAD
-repo_url: 'https://github.com/laminas/laminas-crypt'
-=======
 repo_url: 'https://github.com/laminas/laminas-crypt'
 extra:
     project: Components
-    project_url: 'https://docs.laminas.dev'
->>>>>>> 23b9c5fb
+    project_url: 'https://docs.laminas.dev'